--- conflicted
+++ resolved
@@ -445,41 +445,6 @@
     runs-on: ubuntu-latest
 
     steps:
-<<<<<<< HEAD
-      - name: Download Python artifacts
-        uses: actions/download-artifact@d3f86a106a0bac45b974a628896c90dbdf5c8093 # v4.3.0
-        with:
-          name: python-artifacts
-          path: dist
-
-      - name: Download binaries
-        uses: actions/download-artifact@d3f86a106a0bac45b974a628896c90dbdf5c8093 # v4.3.0
-        with:
-          pattern: standalone-*
-          path: archives
-          merge-multiple: true
-
-      - name: Download installers
-        uses: actions/download-artifact@d3f86a106a0bac45b974a628896c90dbdf5c8093 # v4.3.0
-        with:
-          pattern: installers-*
-          path: installers
-          merge-multiple: true
-
-      - name: Push Python artifacts to PyPI
-        uses: pypa/gh-action-pypi-publish@76f52bc884231f62b9a034ebfe128415bbaabdfc  # v1.12.4
-        with:
-          skip-existing: true
-          user: __token__
-          password: ${{ secrets.PYPI_API_TOKEN }}
-
-      - name: Add assets to current release
-        uses: softprops/action-gh-release@72f2c25fcb47643c292f7107632f7a47c1df5cd8  # v.2.3.2
-        with:
-          files: |-
-            archives/*
-            installers/*
-=======
     - name: Download Python artifacts
       uses: actions/download-artifact@d3f86a106a0bac45b974a628896c90dbdf5c8093 # v4.3.0
       with:
@@ -512,5 +477,4 @@
       with:
         files: |-
           archives/*
-          installers/*
->>>>>>> 8d4d2036
+          installers/*